--- conflicted
+++ resolved
@@ -23,15 +23,8 @@
 - conda config --set always_yes yes --set changeps1 no
 - conda update -q conda
 - conda info -a
-<<<<<<< HEAD
 - conda create -q -n test-environment python=$TRAVIS_PYTHON_VERSION Cython numpy>=1.14 scipy tensorflow keras
-  scikit-learn;
-=======
-- if [[ -z ${KERAS_IGNORE+x} ]];
-  then conda create -q -n test-environment python=$TRAVIS_PYTHON_VERSION Cython numpy=1.13 scipy tensorflow keras
-  scikit-learn numba nose;
-  else conda create -q -n test-environment python=$TRAVIS_PYTHON_VERSION Cython numpy scipy scikit-learn numba nose; fi
->>>>>>> 03c32150
+  scikit-learn numba nose
 - source activate test-environment
 - pip install coverage==4.3
 - pip install pytest "pytest-cov<2.6"
@@ -44,13 +37,7 @@
 - python -c "import keras.backend";
   sed -i -e 's/"backend":[[:space:]]*"[^"]*/"backend":\ "'$KERAS_BACKEND'/g' ~/.keras/keras.json;
   echo -e "Running tests with the following config:\n$(cat ~/.keras/keras.json)";
-<<<<<<< HEAD
 - python -m pytest -v tslearn tslearn/tests/ --doctest-modules --ignore tslearn/docs $KERAS_IGNORE --cov=tslearn
-=======
-  else pip install nose-pattern-exclude; fi
-- export NUMBA_DISABLE_JIT=1
-- nosetests $KERAS_IGNORE --with-doctest --with-coverage --cover-erase --cover-package=tslearn
->>>>>>> 03c32150
 - if [ "$TRAVIS_PULL_REQUEST" == "false" ]; then codeclimate-test-reporter; fi
 notifications:
   email: false
